# Byte-compiled / optimized / DLL files
__pycache__/
*.py[cod]
*$py.class

# C extensions
*.so

# Distribution / packaging
.Python
build/
develop-eggs/
dist/
downloads/
eggs/
.eggs/
lib/
lib64/
parts/
sdist/
var/
wheels/
share/python-wheels/
*.egg-info/
.installed.cfg
*.egg
MANIFEST

# PyInstaller
#  Usually these files are written by a python script from a template
#  before PyInstaller builds the exe, so as to inject date/other infos into it.
*.manifest
*.spec

# Installer logs
pip-log.txt
pip-delete-this-directory.txt

# Unit test / coverage reports
htmlcov/
.tox/
.nox/
.coverage
.coverage.*
.cache
nosetests.xml
coverage.xml
*.cover
*.py,cover
.hypothesis/
.pytest_cache/
cover/

# Translations
*.mo
*.pot

# Django stuff:
*.log
local_settings.py
db.sqlite3
db.sqlite3-journal

# Flask stuff:
instance/
.webassets-cache

# Scrapy stuff:
.scrapy

# Sphinx documentation
docs/_build/

# PyBuilder
.pybuilder/
target/

# Jupyter Notebook
.ipynb_checkpoints

# IPython
profile_default/
ipython_config.py

# pyenv
#   For a library or package, you might want to ignore these files since the code is
#   intended to run in multiple environments; otherwise, check them in:
# .python-version

# pipenv
#   According to pypa/pipenv#598, it is recommended to include Pipfile.lock in version control.
#   However, in case of collaboration, if having platform-specific dependencies or dependencies
#   having no cross-platform support, pipenv may install dependencies that don't work, or not
#   install all needed dependencies.
#Pipfile.lock

# poetry
#   Similar to Pipfile.lock, it is generally recommended to include poetry.lock in version control.
#   This is especially recommended for binary packages to ensure reproducibility, and is more
#   commonly ignored for libraries.
#   https://python-poetry.org/docs/basic-usage/#commit-your-poetrylock-file-to-version-control
#poetry.lock

# pdm
#   Similar to Pipfile.lock, it is generally recommended to include pdm.lock in version control.
#pdm.lock
#   pdm stores project-wide configurations in .pdm.toml, but it is recommended to not include it
#   in version control.
#   https://pdm.fming.dev/#use-with-ide
.pdm.toml

# PEP 582; used by e.g. github.com/David-OConnor/pyflow and github.com/pdm-project/pdm
__pypackages__/

# Celery stuff
celerybeat-schedule
celerybeat.pid

# SageMath parsed files
*.sage.py

# Environments
.env
.venv
env/
venv/
ENV/
env.bak/
venv.bak/

# Spyder project settings
.spyderproject
.spyproject

# Rope project settings
.ropeproject

# mkdocs documentation
/site

# mypy
.mypy_cache/
.dmypy.json
dmypy.json

# Pyre type checker
.pyre/

# pytype static type analyzer
.pytype/

# Cython debug symbols
cython_debug/

# PyCharm
#  JetBrains specific template is maintained in a separate JetBrains.gitignore that can
#  be found at https://github.com/github/gitignore/blob/main/Global/JetBrains.gitignore
#  and can be added to the global gitignore or merged into this file.  For a more nuclear
#  option (not recommended) you can uncomment the following to ignore the entire idea folder.
#.idea/

.vscode/
<<<<<<< HEAD
outputs/
=======
>>>>>>> 6b633e25
data/
outputs/
gpt_outputs/
*.pdf
*.tar
.DS_Store<|MERGE_RESOLUTION|>--- conflicted
+++ resolved
@@ -160,10 +160,6 @@
 #.idea/
 
 .vscode/
-<<<<<<< HEAD
-outputs/
-=======
->>>>>>> 6b633e25
 data/
 outputs/
 gpt_outputs/
